import fs from "fs/promises";
import { existsSync as fileExists } from "fs";
import { stdin as input, stdout as output } from "node:process";
import path from "path";
import readline from "readline/promises";
import { delay } from "./src/extractor/util";
<<<<<<< HEAD
import Extractor, { toPostingData } from "./src/extractor/pdportal";
=======
import * as WaterlooWorks from "./src/extractor/waterlooworks";
import * as SFUMyExperience from "./src/extractor/sfu-myexperience";
>>>>>>> 51374bf9

const rl = readline.createInterface({ input, output });

async function main() {
  let e: WaterlooWorks.default | SFUMyExperience.default | undefined =
    undefined;
  let serializer:
    | typeof WaterlooWorks.toPostingData
    | typeof SFUMyExperience.toPostingData
    | undefined = undefined;
  while (e === undefined || serializer === undefined) {
    const website = (
      await rl.question(
        "Which website you are using?\n\n    1) WaterlooWorks\n    2) SFU MyExperience\n\nEnter a number press ENTER: "
      )
    ).trim();
    if (website === "1") {
      e = await WaterlooWorks.default.launch();
      serializer = WaterlooWorks.toPostingData;
    } else if (website === "2") {
      e = await SFUMyExperience.default.launch();
      serializer = SFUMyExperience.toPostingData;
    } else console.log("Invalid response");
  }
  const page = await e.login(true);
  page.setViewport({ width: 0, height: 0 });
  let errors = 0;
  let i = 0;
  while (true)
    try {
      i++;
      const filename = (
        await rl.question(
          "Navigate to a posting or page of postings and enter a file name here to extract. Leave empty to use standard output: "
        )
      ).trim();
      const file = filename ? path.join("output", filename) : undefined;
      if (file && fileExists(file)) {
        const overwrite = await rl.question(
          `${filename} already exists. Overwrite? [Y/n] `
        );
        if (overwrite.toLowerCase().includes("n")) continue;
      }
      const result = (await page.$("div.pagination"))
        ? await e.extractPostingsData(page, {
            startOnCurrent: true,
            maxPages: 10,
            maxConcurrency: 25,
          })
        : [await e.extractPostingData(page)];
      if (file)
        await fs.writeFile(file, JSON.stringify(result.map(serializer as any)));
      else console.log(result);
    } catch (err) {
      if (errors > 3) break;
      errors++;
      console.error(err);
    }
}

async function starter() {
  await main();
  console.log("End of script");
  await delay(100000000);
}

starter();<|MERGE_RESOLUTION|>--- conflicted
+++ resolved
@@ -4,12 +4,11 @@
 import path from "path";
 import readline from "readline/promises";
 import { delay } from "./src/extractor/util";
-<<<<<<< HEAD
-import Extractor, { toPostingData } from "./src/extractor/pdportal";
-=======
+
 import * as WaterlooWorks from "./src/extractor/waterlooworks";
 import * as SFUMyExperience from "./src/extractor/sfu-myexperience";
->>>>>>> 51374bf9
+import * as PDPortal from "./src/extractor/pdportal";
+
 
 const rl = readline.createInterface({ input, output });
 
@@ -19,11 +18,12 @@
   let serializer:
     | typeof WaterlooWorks.toPostingData
     | typeof SFUMyExperience.toPostingData
+    | typeof PDPortal.toPostingData
     | undefined = undefined;
   while (e === undefined || serializer === undefined) {
     const website = (
       await rl.question(
-        "Which website you are using?\n\n    1) WaterlooWorks\n    2) SFU MyExperience\n\nEnter a number press ENTER: "
+        "Which website you are using?\n\n    1) WaterlooWorks\n    2) SFU MyExperience\n    3) UBC PDPortal\n\nEnter a number press ENTER: "
       )
     ).trim();
     if (website === "1") {
@@ -32,6 +32,9 @@
     } else if (website === "2") {
       e = await SFUMyExperience.default.launch();
       serializer = SFUMyExperience.toPostingData;
+    } else if (website === "3") { 
+      e = await PDPortal.default.launch();
+      serializer = PDPortal.toPostingData;
     } else console.log("Invalid response");
   }
   const page = await e.login(true);
