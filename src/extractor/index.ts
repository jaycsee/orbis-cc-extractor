--- conflicted
+++ resolved
@@ -1,6 +1,4 @@
-<<<<<<< HEAD
-export { default as waterlooworks } from "./pdportal";
-=======
+
 export { default as waterlooworks } from "./waterlooworks";
 export { default as sfu_myexperience } from "./sfu-myexperience";
->>>>>>> 51374bf9
+export { default as waterlooworks } from "./pdportal";
